--- conflicted
+++ resolved
@@ -8,24 +8,13 @@
 edition = "2018"
 
 [dependencies]
-<<<<<<< HEAD
 failure = "0.1"
 graphql-introspection-query = { path = "../graphql-introspection-query" }
-graphql-parser = "0.2.2"
+graphql-parser = "^0.2"
 heck = "0.3"
-lazy_static = "1.0"
-proc-macro2 = { version = "0.4", features = [] }
-quote = "0.6"
+lazy_static = "1.3"
+proc-macro2 = { version = "^1.0", features = [] }
+quote = "^1.0"
 serde_json = "1.0"
-syn = "0.15.20"
-=======
-failure = "^0.1"
-lazy_static = "^1.3"
-quote = "^1.0"
-syn = "^1.0"
-proc-macro2 = { version = "^1.0", features = [] }
 serde = { version = "^1.0", features = ["derive"] }
-serde_json = "^1.0"
-heck = "^0.3"
-graphql-parser = "^0.2"
->>>>>>> 1b3b120b
+syn = "^1.0"